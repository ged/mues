--- 
excluded_pkgfiles: []

project_pubdir: /usr/local/www/public/code
project_pubhost: deveiate
project_homepage: http://deveiate.org/projects/MUES
rubyforge_group: deveiate
project_requirements: {}

project_description: A multi-threaded, event-driven Internet game environment server.
project_dependencies: 
  pluginfactory: ">= 1.0.4"
  bunny: ">= 0.5.2"
project_summary: The Multi-User Environment Server
version_file: mues.rb
additional_pkgfiles: 
- server/**/*
dev_dependencies: {}

<<<<<<< HEAD
authors: {}

post_install_message: ""
=======
authors: 
  Martin Chase: stillflame@FaerieMUD.org
  Michael Granger: ged@FaerieMUD.org
  Dave McCorkhill: scotus@FaerieMUD.org
post_install_message: ""
project_name: MUES
rubyforge_project: mues
>>>>>>> f563c38b
<|MERGE_RESOLUTION|>--- conflicted
+++ resolved
@@ -17,16 +17,8 @@
 - server/**/*
 dev_dependencies: {}
 
-<<<<<<< HEAD
 authors: {}
 
 post_install_message: ""
-=======
-authors: 
-  Martin Chase: stillflame@FaerieMUD.org
-  Michael Granger: ged@FaerieMUD.org
-  Dave McCorkhill: scotus@FaerieMUD.org
-post_install_message: ""
 project_name: MUES
-rubyforge_project: mues
->>>>>>> f563c38b
+rubyforge_project: mues